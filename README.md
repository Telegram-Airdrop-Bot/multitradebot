--- conflicted
+++ resolved
@@ -1,4 +1,3 @@
-<<<<<<< HEAD
 # 🚀 MultiTradeBot - Advanced Cryptocurrency Trading Bot
 
 <div align="center">
@@ -419,427 +418,4 @@
 [![Email](https://img.shields.io/badge/Email-D14836?style=for-the-badge&logo=gmail&logoColor=white)](mailto:moonbd01717@gmail.com)
 [![WhatsApp](https://img.shields.io/badge/WhatsApp-25D366?style=for-the-badge&logo=whatsapp&logoColor=white)](https://wa.me/8801701259687)
 
-</div>
-=======
-# 🚀 MultiTradeBot - Advanced Cryptocurrency Trading Bot
-
-<div align="center">
-
-![MultiTradeBot](https://img.shields.io/badge/MultiTradeBot-Advanced%20Trading%20Bot-blue?style=for-the-badge&logo=bitcoin)
-![Python](https://img.shields.io/badge/Python-3.8+-green?style=for-the-badge&logo=python)
-![Flask](https://img.shields.io/badge/Flask-3.0+-red?style=for-the-badge&logo=flask)
-![Bybit](https://img.shields.io/badge/Bybit-API%20V5-orange?style=for-the-badge&logo=bitcoin)
-![Pionex](https://img.shields.io/badge/Pionex-Spot%20Trading-yellow?style=for-the-badge&logo=bitcoin)
-
-**Professional Dual-Exchange Cryptocurrency Trading Bot with Advanced Risk Management**
-
-[![GitHub stars](https://img.shields.io/github/stars/Telegram-Airdrop-Bot/multitradebot?style=social)](https://github.com/Telegram-Airdrop-Bot/multitradebot/stargazers)
-[![GitHub forks](https://img.shields.io/github/forks/Telegram-Airdrop-Bot/multitradebot?style=social)](https://github.com/Telegram-Airdrop-Bot/multitradebot/network)
-[![GitHub issues](https://img.shields.io/github/issues/Telegram-Airdrop-Bot/multitradebot)](https://github.com/Telegram-Airdrop-Bot/multitradebot/issues)
-[![GitHub license](https://img.shields.io/github/license/Telegram-Airdrop-Bot/multitradebot)](https://github.com/Telegram-Airdrop-Bot/multitradebot/blob/main/LICENSE)
-
-</div>
-
----
-
-## 📋 Table of Contents
-
-- [🌟 Features](#-features)
-- [🛠️ Technology Stack](#️-technology-stack)
-- [🚀 Quick Start](#-quick-start)
-- [📱 Dual Exchange Support](#-dual-exchange-support)
-- [🤖 Advanced Trading System](#-advanced-trading-system)
-- [📊 Risk Management](#-risk-management)
-- [🔔 Telegram Notifications](#-telegram-notifications)
-- [⚙️ Configuration](#️-configuration)
-- [📈 API Endpoints](#-api-endpoints)
-- [🔧 Installation](#-installation)
-- [📖 Usage](#-usage)
-- [⚠️ Disclaimer](#️-disclaimer)
-- [📞 Contact & Support](#-contact--support)
-- [💝 Donate](#-donate)
-- [📄 License](#-license)
-
----
-
-## 🌟 Features
-
-### 🎯 **Core Trading Features**
-- **Dual Exchange Support** - Pionex (Spot) + Bybit (Futures)
-- **Real-time Market Data** - Live price feeds and market analysis
-- **Advanced Order Types** - Market, Limit, Stop-Loss, Take-Profit
-- **Position Management** - Open, close, and modify positions
-- **Leverage Control** - Configurable leverage from 1x to 125x
-
-### 🤖 **Advanced Trading System (Bot 2025)**
-- **Session Management** - US & Asian trading sessions with DST support
-- **Range Box Calculation** - First 90 minutes high/low analysis
-- **Breakout Detection** - Automated breakout strategy execution
-- **Technical Filters** - Multi-Timeframe RSI & Volume analysis
-- **Anti-Fake Breakout** - Slippage and distance protection
-
-### 🛡️ **Risk Management**
-- **Stop Loss Management** - Automatic stop-loss placement
-- **Take Profit Strategy** - TP1/TP2 with trailing stops
-- **Auto-Breakeven** - Automatic breakeven level management
-- **Position Sizing** - Risk-based position calculation
-- **Daily Loss Limits** - Configurable daily risk limits
-
-### 📱 **User Interface**
-- **Professional Web GUI** - Modern, responsive interface
-- **Real-time Monitoring** - Live P&L, positions, and balance
-- **Mobile Responsive** - Works on all devices
-- **Dark Theme** - Professional trading interface
-- **Real-time Logs** - Comprehensive system monitoring
-
----
-
-## 🛠️ Technology Stack
-
-### **Backend**
-- **Python 3.8+** - Core programming language
-- **Flask 3.0+** - Web framework for API and GUI
-- **PyBit 5.7+** - Official Bybit API integration
-- **Requests** - HTTP library for API calls
-- **PyYAML** - Configuration management
-
-### **Frontend**
-- **HTML5 + CSS3** - Modern web standards
-- **Bootstrap 5** - Responsive UI framework
-- **JavaScript ES6+** - Dynamic functionality
-- **Font Awesome** - Professional icons
-- **Chart.js** - Data visualization
-
-### **APIs & Integrations**
-- **Bybit V5 API** - Futures trading
-- **Pionex API** - Spot trading
-- **Telegram Bot API** - Notifications
-- **WebSocket** - Real-time data
-
----
-
-## 🚀 Quick Start
-
-### **1. Clone Repository**
-```bash
-git clone https://github.com/Telegram-Airdrop-Bot/multitradebot.git
-cd multitradebot
-```
-
-### **2. Install Dependencies**
-```bash
-pip install -r requirements.txt
-```
-
-### **3. Configure API Keys**
-```yaml
-# config.yaml
-bybit:
-  api_key: "YOUR_BYBIT_API_KEY"
-  api_secret: "YOUR_BYBIT_API_SECRET"
-  
-pionex:
-  api_key: "YOUR_PIONEX_API_KEY"
-  api_secret: "YOUR_PIONEX_API_SECRET"
-```
-
-### **4. Run the Bot**
-```bash
-python gui_app.py
-```
-
-### **5. Access Web Interface**
-Open your browser and navigate to: `http://localhost:5000`
-
----
-
-## 📱 Dual Exchange Support
-
-### **🟠 Pionex (Spot Trading)**
-- **Spot Market Trading** - Buy/sell actual cryptocurrencies
-- **Real-time Price Feeds** - Live market data
-- **Portfolio Management** - Track holdings and P&L
-- **Order History** - Complete trade history
-- **Risk Management** - Stop-loss and take-profit
-
-### **🟡 Bybit (Futures Trading)**
-- **Futures Trading** - Long/Short with leverage
-- **Advanced Order Types** - Market, Limit, Stop orders
-- **Position Management** - Real-time position tracking
-- **Risk Control** - Leverage and margin management
-- **Professional Interface** - Advanced trading dashboard
-
----
-
-## 🤖 Advanced Trading System
-
-### **⏰ Session Management**
-- **US Session** - 8:30 AM - 3:00 PM EST (with DST support)
-- **Asian Session** - 7:30 PM - 1:30 AM UTC-5
-- **Automatic Detection** - Real-time session status
-- **Session-based Limits** - Trade limits per session
-
-### **📊 Range Box Strategy**
-- **90-Minute Analysis** - Calculate high/low ranges
-- **Breakout Detection** - Price breakout monitoring
-- **Buffer Zones** - Configurable breakout thresholds
-- **Confirmation Candles** - Wait for confirmation
-
-### **🔍 Technical Filters**
-- **Multi-Timeframe RSI** - 5-minute and 1-hour analysis
-- **Volume Analysis** - Volume vs EMA20 comparison
-- **Reduced/Normal Mode** - Configurable filter intensity
-- **Real-time Monitoring** - Live filter status
-
----
-
-## 📊 Risk Management
-
-### **🛑 Stop Loss Management**
-- **Automatic Placement** - Set SL on order entry
-- **Box Opposite Logic** - Use session range for SL
-- **Trailing Stops** - Dynamic stop-loss adjustment
-- **Breakeven Protection** - Move SL to entry at profit
-
-### **💰 Take Profit Strategy**
-- **TP1/TP2 Levels** - Multiple profit targets
-- **Trailing Stops** - Lock in profits automatically
-- **Risk-Reward Ratios** - Configurable R:R ratios
-- **Partial Close** - Close portions at targets
-
-### **⚖️ Position Sizing**
-- **Risk-based Calculation** - Percentage of account
-- **Daily Limits** - Maximum trades per day
-- **Session Limits** - Maximum trades per session
-- **Cooldown Periods** - Time between trades
-
----
-
-## 🔔 Telegram Notifications
-
-### **📱 Real-time Alerts**
-- **Trade Executions** - Order placement confirmations
-- **Breakout Detections** - Strategy signal alerts
-- **Risk Alerts** - Stop-loss and margin warnings
-- **Session Updates** - Trading session status
-- **System Status** - Bot health and performance
-
-### **⚙️ Easy Setup**
-1. **Message @BotFather** on Telegram
-2. **Create new bot** with `/newbot`
-3. **Get bot token** and **chat ID**
-4. **Enter in interface** and test connection
-5. **Save settings** to enable notifications
-
----
-
-## ⚙️ Configuration
-
-### **📁 Configuration Files**
-```yaml
-# config.yaml - Main configuration
-# .env - Environment variables
-# requirements.txt - Python dependencies
-```
-
-### **🔧 Key Settings**
-- **API Credentials** - Exchange API keys
-- **Risk Parameters** - Stop-loss, take-profit percentages
-- **Session Times** - Trading session configurations
-- **Technical Filters** - RSI thresholds, volume settings
-- **Notification Settings** - Telegram bot configuration
-
----
-
-## 📈 API Endpoints
-
-### **🔄 Core Trading APIs**
-```
-POST /api/bybit/place-order          # Place futures order
-POST /api/bybit/close-position       # Close position
-GET  /api/bybit/positions            # Get open positions
-GET  /api/bybit/balance              # Get account balance
-```
-
-### **🤖 Auto Trading APIs**
-```
-POST /api/bybit/auto-trading/start   # Start auto trading
-POST /api/bybit/auto-trading/stop    # Stop auto trading
-POST /api/bybit/auto-trading/settings # Update settings
-GET  /api/bybit/auto-trading/status  # Get status
-```
-
-### **📱 Notification APIs**
-```
-POST /api/telegram/test-connection   # Test bot connection
-POST /api/telegram/save-settings     # Save notification settings
-POST /api/telegram/send-notification # Send custom notification
-```
-
----
-
-## 🔧 Installation
-
-### **System Requirements**
-- **Python 3.8+** - Modern Python version
-- **8GB RAM** - Recommended for smooth operation
-- **Stable Internet** - Required for API connections
-- **Windows/Linux/Mac** - Cross-platform support
-
-### **Dependencies Installation**
-```bash
-# Install Python packages
-pip install -r requirements.txt
-
-# Install system dependencies (Linux)
-sudo apt-get update
-sudo apt-get install python3-dev python3-pip
-
-# Install system dependencies (Windows)
-# Python installer handles dependencies automatically
-```
-
-### **Environment Setup**
-```bash
-# Create virtual environment
-python -m venv venv
-
-# Activate virtual environment
-# Windows
-venv\Scripts\activate
-# Linux/Mac
-source venv/bin/activate
-
-# Install dependencies
-pip install -r requirements.txt
-```
-
----
-
-## 📖 Usage
-
-### **🔄 Starting the Bot**
-1. **Configure API keys** in `config.yaml`
-2. **Set risk parameters** in the interface
-3. **Choose trading pairs** for auto trading
-4. **Start auto trading** with START button
-5. **Monitor performance** in real-time
-
-### **📊 Monitoring Dashboard**
-- **Real-time P&L** - Live profit/loss tracking
-- **Position Status** - Current open positions
-- **Market Data** - Live price feeds
-- **System Logs** - Comprehensive activity logs
-- **Performance Metrics** - Trading statistics
-
-### **⚙️ Configuration Management**
-- **Settings Persistence** - All settings automatically saved
-- **Real-time Updates** - Changes applied immediately
-- **Backup & Restore** - Configuration backup support
-- **Profile Management** - Multiple trading profiles
-
----
-
-## ⚠️ Disclaimer
-
-### **🚨 Risk Warning**
-- **Cryptocurrency trading involves substantial risk**
-- **Past performance does not guarantee future results**
-- **Only trade with funds you can afford to lose**
-- **This software is for educational purposes**
-
-### **🔒 Security Notice**
-- **Never share your API keys**
-- **Use testnet for learning**
-- **Enable 2FA on exchange accounts**
-- **Regular security updates required**
-
----
-
-## 📞 Contact & Support
-
-### **👨‍💻 Author Information**
-- **Name:** Md Mushfiqur Rahman
-- **Email:** [moonbd01717@gmail.com](mailto:moonbd01717@gmail.com)
-- **Website:** [https://i-am-mushfiqur.netlify.app/](https://i-am-mushfiqur.netlify.app/)
-- **WhatsApp:** [+8801701259687](https://wa.me/8801701259687)
-
-### **💬 Support Channels**
-- **GitHub Issues** - [Report bugs and feature requests](https://github.com/Telegram-Airdrop-Bot/multitradebot/issues)
-- **Email Support** - Technical assistance and questions
-- **WhatsApp Support** - Quick help and guidance
-- **Documentation** - Comprehensive usage guides
-
----
-
-## 💝 Donate
-
-### **🌟 Support Development**
-If you find this project helpful, please consider donating to support continued development and maintenance.
-
-### **💳 Donation Wallets**
-
-#### **Ethereum (ETH)**
-```
-0xeca8Be238726121258425b808F240971778Ac18c
-```
-
-#### **Solana (SOL)**
-```
-BdYEZDM5weQKHqweDdts6bNVMpEGwWbfRjccoHz2tXtu
-```
-
-### **🎁 What Your Donation Supports**
-- **Feature Development** - New trading strategies
-- **Bug Fixes** - Performance improvements
-- **Documentation** - Better user guides
-- **Server Costs** - Hosting and maintenance
-- **Community Support** - User assistance
-
----
-
-## 📄 License
-
-### **🔒 Copyright Protection**
-```
-Copyright (c) 2025 Md Mushfiqur Rahman
-All Rights Reserved
-
-This software is protected by copyright law and international treaties.
-Unauthorized reproduction or distribution of this software, or any portion of it,
-may result in severe civil and criminal penalties, and will be prosecuted
-to the maximum extent possible under the law.
-
-This software is provided "AS IS" without warranty of any kind, either
-express or implied, including but not limited to the implied warranties
-of merchantability and fitness for a particular purpose.
-```
-
-### **📋 License Terms**
-- **All Rights Reserved** - Full copyright protection
-- **No Redistribution** - Without explicit permission
-- **No Modification** - Code integrity protection
-- **Commercial Use** - Requires written permission
-- **Educational Use** - Allowed with attribution
-
----
-
-## 🌟 Star History
-
-[![Star History Chart](https://api.star-history.com/svg?repos=Telegram-Airdrop-Bot/multitradebot&type=Date)](https://star-history.com/#Telegram-Airdrop-Bot/multitradebot&Date)
-
----
-
-<div align="center">
-
-**Made with ❤️ by [Md Mushfiqur Rahman](https://i-am-mushfiqur.netlify.app/)**
-
-**⭐ Star this repository if you find it helpful! ⭐**
-
-[![GitHub](https://img.shields.io/badge/GitHub-100000?style=for-the-badge&logo=github&logoColor=white)](https://github.com/Telegram-Airdrop-Bot/multitradebot)
-[![Website](https://img.shields.io/badge/Website-000000?style=for-the-badge&logo=About.me&logoColor=white)](https://i-am-mushfiqur.netlify.app/)
-[![Email](https://img.shields.io/badge/Email-D14836?style=for-the-badge&logo=gmail&logoColor=white)](mailto:moonbd01717@gmail.com)
-[![WhatsApp](https://img.shields.io/badge/WhatsApp-25D366?style=for-the-badge&logo=whatsapp&logoColor=white)](https://wa.me/8801701259687)
-
-</div>
->>>>>>> a63c0d0f
+</div>